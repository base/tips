--- conflicted
+++ resolved
@@ -51,11 +51,8 @@
 testcontainers-modules = { version = "0.11.2", features = ["postgres", "kafka", "minio"] }
 jsonrpsee = { version = "0.26.0", features = ["server", "macros"] }
 chrono = { version = "0.4.42", features = ["serde"] }
-<<<<<<< HEAD
 wiremock = "0.6.2"
-=======
 axum = "0.8.3"
->>>>>>> 6fd48f54
 
 # Kafka and S3 dependencies
 rdkafka = { version = "0.37.0", features = ["libz-static", "ssl-vendored"] }
