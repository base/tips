--- conflicted
+++ resolved
@@ -254,8 +254,15 @@
 
         let bundle_hash = &parsed_bundle.bundle_hash();
 
-<<<<<<< HEAD
-        let accepted_bundle = AcceptedBundle::new(parsed_bundle, meter_bundle_response.clone());
+        let meter_bundle_response = self.meter_bundle(&bundle, bundle_hash).await.ok();
+
+        if let Some(meter_info) = meter_bundle_response.as_ref() {
+            _ = self.builder_tx.send(meter_info.clone());
+        }
+
+        let accepted_bundle =
+            AcceptedBundle::new(parsed_bundle, meter_bundle_response.unwrap_or_default());
+
         let bundle_id = *accepted_bundle.uuid();
 
         // Emit TransactionReceived event at start of processing
@@ -264,16 +271,6 @@
             bundle: Box::new(accepted_bundle.clone()),
             timestamp_ms: chrono::Utc::now().timestamp_millis(),
         });
-=======
-        let meter_bundle_response = self.meter_bundle(&bundle, bundle_hash).await.ok();
->>>>>>> b1dfde6a
-
-        if let Some(meter_info) = meter_bundle_response.as_ref() {
-            _ = self.builder_tx.send(meter_info.clone());
-        }
-
-        let accepted_bundle =
-            AcceptedBundle::new(parsed_bundle, meter_bundle_response.unwrap_or_default());
 
         if send_to_kafka {
             if let Err(e) = self
