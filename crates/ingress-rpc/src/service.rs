use alloy_consensus::transaction::Recovered;
use alloy_consensus::{Transaction, transaction::SignerRecoverable};
use alloy_primitives::{B256, Bytes};
use alloy_provider::{Network, Provider as AlloyProvider, network::eip2718::Decodable2718};
use jsonrpsee::{
    core::{RpcResult, async_trait},
    proc_macros::rpc,
};
use op_alloy_consensus::OpTxEnvelope;
use reth_rpc_eth_types::EthApiError;
use std::marker::PhantomData;
use std::time::{SystemTime, UNIX_EPOCH};
use tips_audit::{BundleEvent, BundleEventPublisher};
use tips_core::types::ParsedBundle;
use tips_core::{
    AcceptedBundle, BLOCK_TIME, Bundle, BundleExtensions, BundleHash, CancelBundle,
    MeterBundleResponse,
};
use tracing::{info, warn};

use crate::queue::QueuePublisher;
use crate::validation::{AccountInfoLookup, L1BlockInfoLookup, validate_bundle, validate_tx};

#[rpc(server, namespace = "eth")]
pub trait IngressApi {
    /// `eth_sendBundle` can be used to send your bundles to the builder.
    #[method(name = "sendBundle")]
    async fn send_bundle(&self, bundle: Bundle) -> RpcResult<BundleHash>;

    /// `eth_cancelBundle` is used to prevent a submitted bundle from being included on-chain.
    #[method(name = "cancelBundle")]
    async fn cancel_bundle(&self, request: CancelBundle) -> RpcResult<()>;

    /// Handler for: `eth_sendRawTransaction`
    #[method(name = "sendRawTransaction")]
    async fn send_raw_transaction(&self, tx: Bytes) -> RpcResult<B256>;
}

<<<<<<< HEAD
pub struct IngressService<Queue, Audit, Provider, N = op_alloy_network::Optimism>
where
    Provider: AccountInfoLookup + L1BlockInfoLookup + AlloyProvider<N>,
    N: Network,
{
    provider: Provider,
=======
pub struct IngressService<Queue, Audit> {
    provider: RootProvider<Optimism>,
    simulation_provider: RootProvider<Optimism>,
>>>>>>> 65c15215
    dual_write_mempool: bool,
    bundle_queue: Queue,
    audit_publisher: Audit,
    send_transaction_default_lifetime_seconds: u64,
    _phantom: PhantomData<N>,
}

impl<Queue, Audit, Provider, N> IngressService<Queue, Audit, Provider, N>
where
    Provider: AccountInfoLookup + L1BlockInfoLookup + AlloyProvider<N>,
    N: Network,
{
    pub fn new(
<<<<<<< HEAD
        provider: Provider,
=======
        provider: RootProvider<Optimism>,
        simulation_provider: RootProvider<Optimism>,
>>>>>>> 65c15215
        dual_write_mempool: bool,
        queue: Queue,
        audit_publisher: Audit,
        send_transaction_default_lifetime_seconds: u64,
    ) -> Self {
        Self {
            provider,
            simulation_provider,
            dual_write_mempool,
            bundle_queue: queue,
            audit_publisher,
            send_transaction_default_lifetime_seconds,
            _phantom: PhantomData,
        }
    }
}

#[async_trait]
impl<Queue, Audit, Provider, N> IngressApiServer for IngressService<Queue, Audit, Provider, N>
where
    Queue: QueuePublisher + Sync + Send + 'static,
    Audit: BundleEventPublisher + Sync + Send + 'static,
    Provider: AccountInfoLookup + L1BlockInfoLookup + AlloyProvider<N> + Sync + Send + 'static,
    N: Network,
{
    async fn send_bundle(&self, bundle: Bundle) -> RpcResult<BundleHash> {
        self.validate_bundle(&bundle).await?;
        let meter_bundle_response = self.meter_bundle(&bundle).await?;
        let parsed_bundle: ParsedBundle = bundle
            .try_into()
            .map_err(|e: String| EthApiError::InvalidParams(e).into_rpc_err())?;
        let accepted_bundle = AcceptedBundle::new(parsed_bundle, meter_bundle_response);

        let bundle_hash = &accepted_bundle.bundle_hash();
        if let Err(e) = self
            .bundle_queue
            .publish(&accepted_bundle, bundle_hash)
            .await
        {
            warn!(message = "Failed to publish bundle to queue", bundle_hash = %bundle_hash, error = %e);
            return Err(EthApiError::InvalidParams("Failed to queue bundle".into()).into_rpc_err());
        }

        info!(
            message = "queued bundle",
            bundle_hash = %bundle_hash,
        );

        let audit_event = BundleEvent::Received {
            bundle_id: *accepted_bundle.uuid(),
            bundle: Box::new(accepted_bundle.clone()),
        };
        if let Err(e) = self.audit_publisher.publish(audit_event).await {
            warn!(message = "Failed to publish audit event", bundle_id = %accepted_bundle.uuid(), error = %e);
        }

        Ok(BundleHash {
            bundle_hash: *bundle_hash,
        })
    }

    async fn cancel_bundle(&self, _request: CancelBundle) -> RpcResult<()> {
        warn!(
            message = "TODO: implement cancel_bundle",
            method = "cancel_bundle"
        );
        todo!("implement cancel_bundle")
    }

    async fn send_raw_transaction(&self, data: Bytes) -> RpcResult<B256> {
        let transaction = self.validate_tx(&data).await?;

        let expiry_timestamp = SystemTime::now()
            .duration_since(UNIX_EPOCH)
            .unwrap()
            .as_secs()
            + self.send_transaction_default_lifetime_seconds;

        let bundle = Bundle {
            txs: vec![data.clone()],
            max_timestamp: Some(expiry_timestamp),
            reverting_tx_hashes: vec![transaction.tx_hash()],
            ..Default::default()
        };
        let meter_bundle_response = self.meter_bundle(&bundle).await?;

        let parsed_bundle: ParsedBundle = bundle
            .try_into()
            .map_err(|e: String| EthApiError::InvalidParams(e).into_rpc_err())?;
        let accepted_bundle = AcceptedBundle::new(parsed_bundle, meter_bundle_response);
        let bundle_hash = &accepted_bundle.bundle_hash();

        if let Err(e) = self
            .bundle_queue
            .publish(&accepted_bundle, bundle_hash)
            .await
        {
            warn!(message = "Failed to publish Queue::enqueue_bundle", bundle_hash = %bundle_hash, error = %e);
        }

        info!(message="queued singleton bundle", txn_hash=%transaction.tx_hash());

        if self.dual_write_mempool {
            let response = self
                .provider
                .send_raw_transaction(data.iter().as_slice())
                .await;

            match response {
                Ok(_) => {
                    info!(message = "sent transaction to the mempool", hash=%transaction.tx_hash());
                }
                Err(e) => {
                    warn!(
                        message = "Failed to send raw transaction to mempool",
                        error = %e
                    );
                }
            }
        }

        let audit_event = BundleEvent::Received {
            bundle_id: *accepted_bundle.uuid(),
            bundle: accepted_bundle.clone().into(),
        };
        if let Err(e) = self.audit_publisher.publish(audit_event).await {
            warn!(message = "Failed to publish audit event", bundle_id = %accepted_bundle.uuid(), error = %e);
        }

        Ok(transaction.tx_hash())
    }
}

impl<Queue, Audit, Provider, N> IngressService<Queue, Audit, Provider, N>
where
    Queue: QueuePublisher + Sync + Send + 'static,
    Audit: BundleEventPublisher + Sync + Send + 'static,
    Provider: AccountInfoLookup + L1BlockInfoLookup + AlloyProvider<N> + Sync + Send + 'static,
    N: Network,
{
    async fn validate_tx(&self, data: &Bytes) -> RpcResult<Recovered<OpTxEnvelope>> {
        if data.is_empty() {
            return Err(EthApiError::EmptyRawTransactionData.into_rpc_err());
        }

        let envelope = OpTxEnvelope::decode_2718_exact(data.iter().as_slice())
            .map_err(|_| EthApiError::FailedToDecodeSignedTransaction.into_rpc_err())?;

        let transaction = envelope
            .clone()
            .try_into_recovered()
            .map_err(|_| EthApiError::FailedToDecodeSignedTransaction.into_rpc_err())?;

        let mut l1_block_info = self.provider.fetch_l1_block_info().await?;
        let account = self
            .provider
            .fetch_account_info(transaction.signer())
            .await?;
        validate_tx(account, &transaction, data, &mut l1_block_info).await?;

        Ok(transaction)
    }

    async fn validate_bundle(&self, bundle: &Bundle) -> RpcResult<()> {
        if bundle.txs.is_empty() {
            return Err(
                EthApiError::InvalidParams("Bundle cannot have empty transactions".into())
                    .into_rpc_err(),
            );
        }

        let mut total_gas = 0u64;
        let mut tx_hashes = Vec::new();
        for tx_data in &bundle.txs {
            let transaction = self.validate_tx(tx_data).await?;
            total_gas = total_gas.saturating_add(transaction.gas_limit());
            tx_hashes.push(transaction.tx_hash());
        }
        validate_bundle(bundle, total_gas, tx_hashes)?;

        Ok(())
    }

    /// `meter_bundle` is used to determine how long a bundle will take to execute. A bundle that
    /// is within `BLOCK_TIME` will return the `MeterBundleResponse` that can be passed along
    /// to the builder.
    async fn meter_bundle(&self, bundle: &Bundle) -> RpcResult<MeterBundleResponse> {
        let res: MeterBundleResponse = self
            .simulation_provider
            .client()
            .request("base_meterBundle", (bundle,))
            .await
            .map_err(|e| EthApiError::InvalidParams(e.to_string()).into_rpc_err())?;

        // we can save some builder payload building computation by not including bundles
        // that we know will take longer than the block time to execute
        if res.total_execution_time_us > BLOCK_TIME {
            return Err(
                EthApiError::InvalidParams("Bundle simulation took too long".into()).into_rpc_err(),
            );
        }
        Ok(res)
    }
}<|MERGE_RESOLUTION|>--- conflicted
+++ resolved
@@ -36,18 +36,13 @@
     async fn send_raw_transaction(&self, tx: Bytes) -> RpcResult<B256>;
 }
 
-<<<<<<< HEAD
-pub struct IngressService<Queue, Audit, Provider, N = op_alloy_network::Optimism>
+pub struct IngressService<Queue, Audit, Provider, N = Optimism>
 where
     Provider: AccountInfoLookup + L1BlockInfoLookup + AlloyProvider<N>,
     N: Network,
 {
     provider: Provider,
-=======
-pub struct IngressService<Queue, Audit> {
-    provider: RootProvider<Optimism>,
     simulation_provider: RootProvider<Optimism>,
->>>>>>> 65c15215
     dual_write_mempool: bool,
     bundle_queue: Queue,
     audit_publisher: Audit,
@@ -61,12 +56,8 @@
     N: Network,
 {
     pub fn new(
-<<<<<<< HEAD
         provider: Provider,
-=======
-        provider: RootProvider<Optimism>,
         simulation_provider: RootProvider<Optimism>,
->>>>>>> 65c15215
         dual_write_mempool: bool,
         queue: Queue,
         audit_publisher: Audit,
