use account_abstraction_core_v2::infrastructure::base_node::validator::BaseNodeValidator;
use account_abstraction_core_v2::services::interfaces::user_op_validator::UserOperationValidator;
use account_abstraction_core_v2::{Mempool, MempoolEngine};
use alloy_consensus::transaction::Recovered;
use alloy_consensus::{Transaction, transaction::SignerRecoverable};
use alloy_primitives::{Address, B256, Bytes, FixedBytes};
use alloy_provider::{Provider, RootProvider, network::eip2718::Decodable2718};
use jsonrpsee::{
    core::{RpcResult, async_trait},
    proc_macros::rpc,
};
use op_alloy_consensus::OpTxEnvelope;
use op_alloy_network::Optimism;
use reth_rpc_eth_types::EthApiError;
use std::time::{SystemTime, UNIX_EPOCH};
use tips_audit::BundleEvent;
use tips_core::types::ParsedBundle;
use tips_core::{
    AcceptedBundle, Bundle, BundleExtensions, BundleHash, CancelBundle, MeterBundleResponse,
};
use tokio::sync::{broadcast, mpsc};
use tokio::time::{Duration, Instant, timeout};
use tracing::{debug, info, warn};

use crate::metrics::{Metrics, record_histogram};
use crate::queue::{BundleQueuePublisher, MessageQueue, UserOpQueuePublisher};
use crate::validation::validate_bundle;
use crate::{Config, TxSubmissionMethod};
use account_abstraction_core_v2::domain::entrypoints::version::EntryPointVersion;
use account_abstraction_core_v2::domain::types::{UserOperationRequest, VersionedUserOperation};
use std::sync::Arc;

/// RPC providers for different endpoints
pub struct Providers {
    pub mempool: RootProvider<Optimism>,
    pub simulation: RootProvider<Optimism>,
    pub raw_tx_forward: Option<RootProvider<Optimism>>,
}

#[rpc(server, namespace = "eth")]
pub trait IngressApi {
    /// `eth_sendBundle` can be used to send your bundles to the builder.
    #[method(name = "sendBundle")]
    async fn send_bundle(&self, bundle: Bundle) -> RpcResult<BundleHash>;

    #[method(name = "sendBackrunBundle")]
    async fn send_backrun_bundle(&self, bundle: Bundle) -> RpcResult<BundleHash>;

    /// `eth_cancelBundle` is used to prevent a submitted bundle from being included on-chain.
    #[method(name = "cancelBundle")]
    async fn cancel_bundle(&self, request: CancelBundle) -> RpcResult<()>;

    /// Handler for: `eth_sendRawTransaction`
    #[method(name = "sendRawTransaction")]
    async fn send_raw_transaction(&self, tx: Bytes) -> RpcResult<B256>;

    /// Handler for: `eth_sendUserOperation`
    #[method(name = "sendUserOperation")]
    async fn send_user_operation(
        &self,
        user_operation: VersionedUserOperation,
        entry_point: Address,
    ) -> RpcResult<FixedBytes<32>>;
}

pub struct IngressService<Q: MessageQueue, M: Mempool> {
    mempool_provider: Arc<RootProvider<Optimism>>,
    simulation_provider: Arc<RootProvider<Optimism>>,
    raw_tx_forward_provider: Option<Arc<RootProvider<Optimism>>>,
    user_op_validator: BaseNodeValidator,
    tx_submission_method: TxSubmissionMethod,
    bundle_queue_publisher: BundleQueuePublisher<Q>,
    user_op_queue_publisher: UserOpQueuePublisher<Q>,
    mempool_engine: Arc<MempoolEngine<M>>,
    audit_channel: mpsc::UnboundedSender<BundleEvent>,
    send_transaction_default_lifetime_seconds: u64,
    metrics: Metrics,
    block_time_milliseconds: u64,
    meter_bundle_timeout_ms: u64,
    builder_tx: broadcast::Sender<MeterBundleResponse>,
    backrun_enabled: bool,
    builder_backrun_tx: broadcast::Sender<AcceptedBundle>,
}

impl<Q: MessageQueue, M: Mempool> IngressService<Q, M> {
    pub fn new(
        providers: Providers,
        queue: Q,
        audit_channel: mpsc::UnboundedSender<BundleEvent>,
        builder_tx: broadcast::Sender<MeterBundleResponse>,
<<<<<<< HEAD
        builder_backrun_tx: broadcast::Sender<Bundle>,
        mempool_engine: Arc<MempoolEngine<M>>,
=======
        builder_backrun_tx: broadcast::Sender<AcceptedBundle>,
>>>>>>> 235a9403
        config: Config,
    ) -> Self {
        let mempool_provider = Arc::new(providers.mempool);
        let simulation_provider = Arc::new(providers.simulation);
        let raw_tx_forward_provider = providers.raw_tx_forward.map(Arc::new);
        let user_op_validator = BaseNodeValidator::new(
            simulation_provider.clone(),
            config.validate_user_operation_timeout_ms,
        );
        let queue_connection = Arc::new(queue);

        Self {
            mempool_provider,
            simulation_provider,
            raw_tx_forward_provider,
            user_op_validator,
            tx_submission_method: config.tx_submission_method,
            user_op_queue_publisher: UserOpQueuePublisher::new(
                queue_connection.clone(),
                config.user_operation_topic,
            ),
            bundle_queue_publisher: BundleQueuePublisher::new(
                queue_connection.clone(),
                config.ingress_topic,
            ),
            mempool_engine,
            audit_channel,
            send_transaction_default_lifetime_seconds: config
                .send_transaction_default_lifetime_seconds,
            metrics: Metrics::default(),
            block_time_milliseconds: config.block_time_milliseconds,
            meter_bundle_timeout_ms: config.meter_bundle_timeout_ms,
            builder_tx,
            backrun_enabled: config.backrun_enabled,
            builder_backrun_tx,
        }
    }
}

#[async_trait]
impl<Q: MessageQueue + 'static, M: Mempool + 'static> IngressApiServer for IngressService<Q, M> {
    async fn send_backrun_bundle(&self, bundle: Bundle) -> RpcResult<BundleHash> {
        if !self.backrun_enabled {
            info!(
                message = "Backrun bundle submission is disabled",
                backrun_enabled = self.backrun_enabled
            );
            return Err(
                EthApiError::InvalidParams("Backrun bundle submission is disabled".into())
                    .into_rpc_err(),
            );
        }

        let start = Instant::now();
        let (accepted_bundle, bundle_hash) =
            self.validate_parse_and_meter_bundle(&bundle, false).await?;

        self.metrics.backrun_bundles_received_total.increment(1);

        if let Err(e) = self.builder_backrun_tx.send(accepted_bundle.clone()) {
            warn!(
                message = "Failed to send backrun bundle to builders",
                bundle_hash = %bundle_hash,
                error = %e
            );
        }

        self.send_audit_event(&accepted_bundle, bundle_hash);

        self.metrics
            .backrun_bundles_sent_duration
            .record(start.elapsed().as_secs_f64());

        Ok(BundleHash { bundle_hash })
    }

    async fn send_bundle(&self, bundle: Bundle) -> RpcResult<BundleHash> {
        let (accepted_bundle, bundle_hash) =
            self.validate_parse_and_meter_bundle(&bundle, true).await?;

        // Get meter_bundle_response for builder broadcast
        let meter_bundle_response = accepted_bundle.meter_bundle_response.clone();

        // asynchronously send the meter bundle response to the builder
        self.builder_tx
            .send(meter_bundle_response)
            .map_err(|e| EthApiError::InvalidParams(e.to_string()).into_rpc_err())?;

        // publish the bundle to the queue
        if let Err(e) = self
            .bundle_queue_publisher
            .publish(&accepted_bundle, &bundle_hash)
            .await
        {
            warn!(message = "Failed to publish bundle to queue", bundle_hash = %bundle_hash, error = %e);
            return Err(EthApiError::InvalidParams("Failed to queue bundle".into()).into_rpc_err());
        }

        info!(
            message = "queued bundle",
            bundle_hash = %bundle_hash,
        );

        // asynchronously send the audit event to the audit channel
        self.send_audit_event(&accepted_bundle, bundle_hash);

        Ok(BundleHash { bundle_hash })
    }

    async fn cancel_bundle(&self, _request: CancelBundle) -> RpcResult<()> {
        warn!(
            message = "TODO: implement cancel_bundle",
            method = "cancel_bundle"
        );
        todo!("implement cancel_bundle")
    }

    async fn send_raw_transaction(&self, data: Bytes) -> RpcResult<B256> {
        let start = Instant::now();
        let transaction = self.get_tx(&data).await?;

        self.metrics.transactions_received.increment(1);

        let send_to_kafka = matches!(
            self.tx_submission_method,
            TxSubmissionMethod::Kafka | TxSubmissionMethod::MempoolAndKafka
        );
        let send_to_mempool = matches!(
            self.tx_submission_method,
            TxSubmissionMethod::Mempool | TxSubmissionMethod::MempoolAndKafka
        );

        // Forward before metering
        if let Some(forward_provider) = self.raw_tx_forward_provider.clone() {
            self.metrics.raw_tx_forwards_total.increment(1);
            let tx_data = data.clone();
            let tx_hash = transaction.tx_hash();
            tokio::spawn(async move {
                match forward_provider
                    .send_raw_transaction(tx_data.iter().as_slice())
                    .await
                {
                    Ok(_) => {
                        debug!(message = "Forwarded raw tx", hash = %tx_hash);
                    }
                    Err(e) => {
                        warn!(message = "Failed to forward raw tx", hash = %tx_hash, error = %e);
                    }
                }
            });
        }

        let expiry_timestamp = SystemTime::now()
            .duration_since(UNIX_EPOCH)
            .unwrap()
            .as_secs()
            + self.send_transaction_default_lifetime_seconds;

        let bundle = Bundle {
            txs: vec![data.clone()],
            max_timestamp: Some(expiry_timestamp),
            reverting_tx_hashes: vec![transaction.tx_hash()],
            ..Default::default()
        };

        let parsed_bundle: ParsedBundle = bundle
            .clone()
            .try_into()
            .map_err(|e: String| EthApiError::InvalidParams(e).into_rpc_err())?;

        let bundle_hash = &parsed_bundle.bundle_hash();

        self.metrics.bundles_parsed.increment(1);

        let meter_bundle_response = self.meter_bundle(&bundle, bundle_hash).await.ok();

        if let Some(meter_info) = meter_bundle_response.as_ref() {
            self.metrics.successful_simulations.increment(1);
            _ = self.builder_tx.send(meter_info.clone());
        } else {
            self.metrics.failed_simulations.increment(1);
        }

        let accepted_bundle =
            AcceptedBundle::new(parsed_bundle, meter_bundle_response.unwrap_or_default());

        if send_to_kafka {
            if let Err(e) = self
                .bundle_queue_publisher
                .publish(&accepted_bundle, bundle_hash)
                .await
            {
                warn!(message = "Failed to publish Queue::enqueue_bundle", bundle_hash = %bundle_hash, error = %e);
            }

            self.metrics.sent_to_kafka.increment(1);
            info!(message="queued singleton bundle", txn_hash=%transaction.tx_hash());
        }

        if send_to_mempool {
            let response = self
                .mempool_provider
                .send_raw_transaction(data.iter().as_slice())
                .await;
            match response {
                Ok(_) => {
                    self.metrics.sent_to_mempool.increment(1);
                    debug!(message = "sent transaction to the mempool", hash=%transaction.tx_hash());
                }
                Err(e) => {
                    warn!(message = "Failed to send raw transaction to mempool", error = %e);
                }
            }
        }

        info!(
            message = "processed transaction",
            bundle_hash = %bundle_hash,
            transaction_hash = %transaction.tx_hash(),
        );

        self.send_audit_event(&accepted_bundle, accepted_bundle.bundle_hash());

        self.metrics
            .send_raw_transaction_duration
            .record(start.elapsed().as_secs_f64());

        Ok(transaction.tx_hash())
    }

    async fn send_user_operation(
        &self,
        rpc_user_operation: VersionedUserOperation,
        entry_point: Address,
    ) -> RpcResult<FixedBytes<32>> {
        let entry_point_version = EntryPointVersion::try_from(entry_point).map_err(|_| {
            EthApiError::InvalidParams("Unknown entry point version".into()).into_rpc_err()
        })?;

        let versioned_user_operation = match (rpc_user_operation, entry_point_version) {
            (VersionedUserOperation::UserOperation(op), EntryPointVersion::V06) => {
                VersionedUserOperation::UserOperation(op)
            }
            (VersionedUserOperation::PackedUserOperation(op), EntryPointVersion::V07) => {
                VersionedUserOperation::PackedUserOperation(op)
            }
            _ => {
                return Err(EthApiError::InvalidParams(
                    "User operation type does not match entry point version".into(),
                )
                .into_rpc_err());
            }
        };

        let request = UserOperationRequest {
            user_operation: versioned_user_operation,
            entry_point,
            chain_id: 1,
        };

        let user_op_hash = request.hash().map_err(|e| {
            warn!(message = "Failed to hash user operation", error = %e);
            EthApiError::InvalidParams(e.to_string()).into_rpc_err()
        })?;

        let _ = self
            .user_op_validator
            .validate_user_operation(&request.user_operation, &entry_point)
            .await
            .map_err(|e| {
                warn!(message = "Failed to validate user operation", error = %e);
                EthApiError::InvalidParams(e.to_string()).into_rpc_err()
            })?;

        if let Err(e) = self
            .user_op_queue_publisher
            .publish(&request.user_operation, &user_op_hash)
            .await
        {
            warn!(
                message = "Failed to publish user operation to queue",
                user_operation_hash = %user_op_hash,
                error = %e
            );
            return Err(
                EthApiError::InvalidParams("Failed to queue user operation".into()).into_rpc_err(),
            );
        }

        Ok(user_op_hash)
    }
}

impl<Q: MessageQueue, M: Mempool> IngressService<Q, M> {
    async fn get_tx(&self, data: &Bytes) -> RpcResult<Recovered<OpTxEnvelope>> {
        if data.is_empty() {
            return Err(EthApiError::EmptyRawTransactionData.into_rpc_err());
        }

        let envelope = OpTxEnvelope::decode_2718_exact(data.iter().as_slice())
            .map_err(|_| EthApiError::FailedToDecodeSignedTransaction.into_rpc_err())?;

        let transaction = envelope
            .clone()
            .try_into_recovered()
            .map_err(|_| EthApiError::FailedToDecodeSignedTransaction.into_rpc_err())?;
        Ok(transaction)
    }

    async fn validate_bundle(&self, bundle: &Bundle) -> RpcResult<()> {
        let start = Instant::now();
        if bundle.txs.is_empty() {
            return Err(
                EthApiError::InvalidParams("Bundle cannot have empty transactions".into())
                    .into_rpc_err(),
            );
        }

        let mut total_gas = 0u64;
        let mut tx_hashes = Vec::new();
        for tx_data in &bundle.txs {
            let transaction = self.get_tx(tx_data).await?;
            total_gas = total_gas.saturating_add(transaction.gas_limit());
            tx_hashes.push(transaction.tx_hash());
        }
        validate_bundle(bundle, total_gas, tx_hashes)?;

        self.metrics
            .validate_bundle_duration
            .record(start.elapsed().as_secs_f64());
        Ok(())
    }

    /// `meter_bundle` is used to determine how long a bundle will take to execute. A bundle that
    /// is within `block_time_milliseconds` will return the `MeterBundleResponse` that can be passed along
    /// to the builder.
    async fn meter_bundle(
        &self,
        bundle: &Bundle,
        bundle_hash: &B256,
    ) -> RpcResult<MeterBundleResponse> {
        let start = Instant::now();
        let timeout_duration = Duration::from_millis(self.meter_bundle_timeout_ms);

        // The future we await has the nested type:
        // Result<
        //   RpcResult<MeterBundleResponse>, // 1. The inner operation's result
        //   tokio::time::error::Elapsed     // 2. The outer timeout's result
        // >
        let res: MeterBundleResponse = timeout(
            timeout_duration,
            self.simulation_provider
                .client()
                .request("base_meterBundle", (bundle,)),
        )
        .await
        .map_err(|_| {
            warn!(message = "Timed out on requesting metering", bundle_hash = %bundle_hash);
            EthApiError::InvalidParams("Timeout on requesting metering".into()).into_rpc_err()
        })?
        .map_err(|e| EthApiError::InvalidParams(e.to_string()).into_rpc_err())?;

        record_histogram(start.elapsed(), "base_meterBundle".to_string());

        // we can save some builder payload building computation by not including bundles
        // that we know will take longer than the block time to execute
        let total_execution_time = (res.total_execution_time_us / 1_000) as u64;
        if total_execution_time > self.block_time_milliseconds {
            return Err(
                EthApiError::InvalidParams("Bundle simulation took too long".into()).into_rpc_err(),
            );
        }
        Ok(res)
    }

    /// Helper method to validate, parse, and meter a bundle
    async fn validate_parse_and_meter_bundle(
        &self,
        bundle: &Bundle,
        to_meter: bool,
    ) -> RpcResult<(AcceptedBundle, B256)> {
        self.validate_bundle(bundle).await?;
        let parsed_bundle: ParsedBundle = bundle
            .clone()
            .try_into()
            .map_err(|e: String| EthApiError::InvalidParams(e).into_rpc_err())?;
        let bundle_hash = parsed_bundle.bundle_hash();
        let meter_bundle_response = if to_meter {
            self.meter_bundle(bundle, &bundle_hash).await?
        } else {
            MeterBundleResponse::default()
        };
        let accepted_bundle = AcceptedBundle::new(parsed_bundle, meter_bundle_response.clone());
        Ok((accepted_bundle, bundle_hash))
    }

    /// Helper method to send audit event for a bundle
    fn send_audit_event(&self, accepted_bundle: &AcceptedBundle, bundle_hash: B256) {
        let audit_event = BundleEvent::Received {
            bundle_id: *accepted_bundle.uuid(),
            bundle: Box::new(accepted_bundle.clone()),
        };
        if let Err(e) = self.audit_channel.send(audit_event) {
            warn!(
                message = "failed to send audit event",
                bundle_hash = %bundle_hash,
                error = %e
            );
        }
    }
}

#[cfg(test)]
mod tests {
    use super::*;
    use crate::{Config, TxSubmissionMethod, queue::MessageQueue};
    use account_abstraction_core_v2::MempoolEvent;
    use account_abstraction_core_v2::domain::PoolConfig;
    use account_abstraction_core_v2::infrastructure::in_memory::mempool::InMemoryMempool;
    use account_abstraction_core_v2::services::interfaces::event_source::EventSource;
    use alloy_provider::RootProvider;
    use anyhow::Result;
    use async_trait::async_trait;
    use jsonrpsee::core::client::ClientT;
    use jsonrpsee::http_client::{HttpClient, HttpClientBuilder};
    use jsonrpsee::server::{ServerBuilder, ServerHandle};
    use mockall::mock;
    use serde_json::json;
    use std::net::{IpAddr, SocketAddr};
    use std::str::FromStr;
    use tips_core::test_utils::create_test_meter_bundle_response;
    use tokio::sync::{RwLock, broadcast, mpsc};
    use url::Url;
    use wiremock::{Mock, MockServer, ResponseTemplate, matchers::method};
    struct MockQueue;

    #[async_trait]
    impl MessageQueue for MockQueue {
        async fn publish(&self, _topic: &str, _key: &str, _payload: &[u8]) -> Result<()> {
            Ok(())
        }
    }

    struct NoopEventSource;

    #[async_trait]
    impl EventSource for NoopEventSource {
        async fn receive(&self) -> anyhow::Result<MempoolEvent> {
            Err(anyhow::anyhow!("no events"))
        }
    }

    fn create_test_config(mock_server: &MockServer) -> Config {
        Config {
            address: IpAddr::from([127, 0, 0, 1]),
            port: 8080,
            mempool_url: Url::parse("http://localhost:3000").unwrap(),
            tx_submission_method: TxSubmissionMethod::Mempool,
            ingress_kafka_properties: String::new(),
            ingress_topic: String::new(),
            audit_kafka_properties: String::new(),
            audit_topic: String::new(),
            user_operation_consumer_properties: String::new(),
            user_operation_consumer_group_id: "tips-user-operation".to_string(),
            log_level: String::from("info"),
            log_format: tips_core::logger::LogFormat::Pretty,
            send_transaction_default_lifetime_seconds: 300,
            simulation_rpc: mock_server.uri().parse().unwrap(),
            metrics_addr: SocketAddr::from(([127, 0, 0, 1], 9002)),
            block_time_milliseconds: 1000,
            meter_bundle_timeout_ms: 5000,
            validate_user_operation_timeout_ms: 2000,
            builder_rpcs: vec![],
            max_buffered_meter_bundle_responses: 100,
            max_buffered_backrun_bundles: 100,
            health_check_addr: SocketAddr::from(([127, 0, 0, 1], 8081)),
            backrun_enabled: false,
            raw_tx_forward_rpc: None,
            chain_id: 11,
            user_operation_topic: String::new(),
        }
    }

    async fn setup_rpc_server(mock: MockIngressApi) -> (HttpClient, ServerHandle) {
        let server = ServerBuilder::default().build("127.0.0.1:0").await.unwrap();

        let addr = server.local_addr().unwrap();
        let handle = server.start(mock.into_rpc());

        let client = HttpClientBuilder::default()
            .build(format!("http://{}", addr))
            .unwrap();

        (client, handle)
    }

    fn sample_user_operation_v06() -> serde_json::Value {
        json!({
            "sender": "0x773d604960feccc5c2ce1e388595268187cf62bf",
            "nonce": "0x19b0ffe729f0000000000000000",
            "initCode": "0x9406cc6185a346906296840746125a0e449764545fbfb9cf000000000000000000000000f886bc0b4f161090096b82ac0c5eb7349add429d0000000000000000000000000000000000000000000000000000000000000000",
            "callData": "0xb61d27f600000000000000000000000066519fcaee1ed65bc9e0acc25ccd900668d3ed490000000000000000000000000000000000000000000000000000000000000000000000000000000000000000000000000000000000000000000000000000006000000000000000000000000000000000000000000000000000000000000000443f84ac0e000000000000000000000000773d604960feccc5c2ce1e388595268187cf62bf000000000000000000000000000000000000000000000000000000000000000100000000000000000000000000000000000000000000000000000000",
            "callGasLimit": "0x5a3c",
            "verificationGasLimit": "0x5b7c7",
            "preVerificationGas": "0x1001744e6",
            "maxFeePerGas": "0x889fca3c",
            "maxPriorityFeePerGas": "0x1e8480",
            "paymasterAndData": "0x",
            "signature": "0x42eff6474dd0b7efd0ca3070e05ee0f3e3c6c665176b80c7768f59445d3415de30b65c4c6ae35c45822b726e8827a986765027e7e2d7d2a8d72c9cf0d23194b81c"
        })
    }

    #[tokio::test]
    async fn test_timeout_logic() {
        let timeout_duration = Duration::from_millis(100);

        // Test a future that takes longer than the timeout
        let slow_future = async {
            tokio::time::sleep(Duration::from_millis(200)).await;
            Ok::<MeterBundleResponse, anyhow::Error>(create_test_meter_bundle_response())
        };

        let result = timeout(timeout_duration, slow_future)
            .await
            .map_err(|_| {
                EthApiError::InvalidParams("Timeout on requesting metering".into()).into_rpc_err()
            })
            .map_err(|e| e.to_string());

        assert!(result.is_err());
        let error_string = format!("{:?}", result.unwrap_err());
        assert!(error_string.contains("Timeout on requesting metering"));
    }

    #[tokio::test]
    async fn test_timeout_logic_success() {
        let timeout_duration = Duration::from_millis(200);

        // Test a future that completes within the timeout
        let fast_future = async {
            tokio::time::sleep(Duration::from_millis(50)).await;
            Ok::<MeterBundleResponse, anyhow::Error>(create_test_meter_bundle_response())
        };

        let result = timeout(timeout_duration, fast_future)
            .await
            .map_err(|_| {
                EthApiError::InvalidParams("Timeout on requesting metering".into()).into_rpc_err()
            })
            .map_err(|e| e.to_string());

        assert!(result.is_ok());
        // we're assumging that `base_meterBundle` will not error hence the second unwrap
        let res = result.unwrap().unwrap();
        assert_eq!(res, create_test_meter_bundle_response());
    }

    // Replicate a failed `meter_bundle` request and instead of returning an error, we return a default `MeterBundleResponse`
    #[tokio::test]
    async fn test_meter_bundle_success() {
        let mock_server = MockServer::start().await;

        // Mock error response from base_meterBundle
        Mock::given(method("POST"))
            .respond_with(ResponseTemplate::new(500).set_body_json(serde_json::json!({
                "jsonrpc": "2.0",
                "id": 1,
                "error": {
                    "code": -32000,
                    "message": "Simulation failed"
                }
            })))
            .mount(&mock_server)
            .await;

        let config = create_test_config(&mock_server);

        let provider: RootProvider<Optimism> =
            RootProvider::new_http(mock_server.uri().parse().unwrap());

        let providers = Providers {
            mempool: provider.clone(),
            simulation: provider.clone(),
            raw_tx_forward: None,
        };

        let (audit_tx, _audit_rx) = mpsc::unbounded_channel();
        let (builder_tx, _builder_rx) = broadcast::channel(1);
        let (backrun_tx, _backrun_rx) = broadcast::channel(1);

        let mempool_engine = Arc::new(MempoolEngine::<InMemoryMempool>::new(
            Arc::new(RwLock::new(InMemoryMempool::new(PoolConfig::default()))),
            Arc::new(NoopEventSource),
        ));

        let service = IngressService::new(
            providers,
            MockQueue,
            audit_tx,
            builder_tx,
            backrun_tx,
            mempool_engine,
            config,
        );

        let bundle = Bundle::default();
        let bundle_hash = B256::default();

        let result = service.meter_bundle(&bundle, &bundle_hash).await;

        // Test that meter_bundle returns an error, but we handle it gracefully
        assert!(result.is_err());
        let response = result.unwrap_or_else(|_| MeterBundleResponse::default());
        assert_eq!(response, MeterBundleResponse::default());
    }

    #[tokio::test]
    async fn test_raw_tx_forward() {
        let simulation_server = MockServer::start().await;
        let forward_server = MockServer::start().await;

        // Mock error response from base_meterBundle
        Mock::given(method("POST"))
            .respond_with(ResponseTemplate::new(500).set_body_json(serde_json::json!({
                "jsonrpc": "2.0",
                "id": 1,
                "error": {
                    "code": -32000,
                    "message": "Simulation failed"
                }
            })))
            .mount(&simulation_server)
            .await;

        // Mock forward endpoint - expect exactly 1 call
        Mock::given(method("POST"))
            .respond_with(ResponseTemplate::new(200).set_body_json(serde_json::json!({
                "jsonrpc": "2.0",
                "id": 1,
                "result": "0x0000000000000000000000000000000000000000000000000000000000000000"
            })))
            .expect(1)
            .mount(&forward_server)
            .await;

        let mut config = create_test_config(&simulation_server);
        config.tx_submission_method = TxSubmissionMethod::Kafka; // Skip mempool send

        let providers = Providers {
            mempool: RootProvider::new_http(simulation_server.uri().parse().unwrap()),
            simulation: RootProvider::new_http(simulation_server.uri().parse().unwrap()),
            raw_tx_forward: Some(RootProvider::new_http(
                forward_server.uri().parse().unwrap(),
            )),
        };

        let (audit_tx, _audit_rx) = mpsc::unbounded_channel();
        let (builder_tx, _builder_rx) = broadcast::channel(1);
        let (backrun_tx, _backrun_rx) = broadcast::channel(1);

        let mempool_engine = Arc::new(MempoolEngine::<InMemoryMempool>::new(
            Arc::new(RwLock::new(InMemoryMempool::new(PoolConfig::default()))),
            Arc::new(NoopEventSource),
        ));

        let service = IngressService::new(
            providers,
            MockQueue,
            audit_tx,
            builder_tx,
            backrun_tx,
            mempool_engine,
            config,
        );

        // Valid signed transaction bytes
        let tx_bytes = Bytes::from_str("0x02f86c0d010183072335825208940000000000000000000000000000000000000000872386f26fc1000080c001a0cdb9e4f2f1ba53f9429077e7055e078cf599786e29059cd80c5e0e923bb2c114a01c90e29201e031baf1da66296c3a5c15c200bcb5e6c34da2f05f7d1778f8be07").unwrap();

        let result = service.send_raw_transaction(tx_bytes).await;
        assert!(result.is_ok());

        // Wait for spawned forward task to complete
        tokio::time::sleep(Duration::from_millis(100)).await;

        // wiremock automatically verifies expect(1) when forward_server is dropped
    }
    mock! {
        pub IngressApi {}

        #[async_trait]
        impl IngressApiServer for IngressApi {
            async fn send_bundle(&self, bundle: Bundle) -> RpcResult<BundleHash>;
            async fn send_backrun_bundle(&self, bundle: Bundle) -> RpcResult<BundleHash>;
            async fn cancel_bundle(&self, request: CancelBundle) -> RpcResult<()>;
            async fn send_raw_transaction(&self, tx: Bytes) -> RpcResult<B256>;
            async fn send_user_operation(
                &self,
                user_operation: VersionedUserOperation,
                entry_point: Address,
            ) -> RpcResult<FixedBytes<32>>;
        }
    }
    #[tokio::test]
    async fn test_send_user_operation_accepts_valid_payload() {
        let mut mock = MockIngressApi::new();
        mock.expect_send_user_operation()
            .times(1)
            .returning(|_, _| Ok(FixedBytes::ZERO));

        let (client, _handle) = setup_rpc_server(mock).await;

        let user_op = sample_user_operation_v06();
        let entry_point =
            account_abstraction_core_v2::domain::entrypoints::version::EntryPointVersion::V06_ADDRESS;

        let result: Result<FixedBytes<32>, _> = client
            .request("eth_sendUserOperation", (user_op, entry_point))
            .await;

        assert!(result.is_ok());
    }

    #[tokio::test]
    async fn test_send_user_operation_rejects_invalid_payload() {
        let mut mock = MockIngressApi::new();
        mock.expect_send_user_operation()
            .times(0)
            .returning(|_, _| Ok(FixedBytes::ZERO));

        let (client, _handle) = setup_rpc_server(mock).await;

        let user_op = sample_user_operation_v06();

        // Missing entry point argument should be rejected by the RPC layer
        let result: Result<FixedBytes<32>, _> =
            client.request("eth_sendUserOperation", (user_op,)).await;

        assert!(result.is_err());

        let wrong_user_op = json!({
            "nonce": "0x19b0ffe729f0000000000000000",
            "callGasLimit": "0x5a3c",
            "verificationGasLimit": "0x5b7c7",
            "preVerificationGas": "0x1001744e6",
            "maxFeePerGas": "0x889fca3c",
            "maxPriorityFeePerGas": "0x1e8480",
            "paymasterAndData": "0x",
            "signature": "0x42eff6474dd0b7efd0ca3070e05ee0f3e3c6c665176b80c7768f59445d3415de30b65c4c6ae35c45822b726e8827a986765027e7e2d7d2a8d72c9cf0d23194b81c"
        });

        let wrong_user_op_result: Result<FixedBytes<32>, _> = client
            .request("eth_sendUserOperation", (wrong_user_op, Address::ZERO))
            .await;

        assert!(wrong_user_op_result.is_err());
    }
}<|MERGE_RESOLUTION|>--- conflicted
+++ resolved
@@ -88,12 +88,8 @@
         queue: Q,
         audit_channel: mpsc::UnboundedSender<BundleEvent>,
         builder_tx: broadcast::Sender<MeterBundleResponse>,
-<<<<<<< HEAD
         builder_backrun_tx: broadcast::Sender<Bundle>,
         mempool_engine: Arc<MempoolEngine<M>>,
-=======
-        builder_backrun_tx: broadcast::Sender<AcceptedBundle>,
->>>>>>> 235a9403
         config: Config,
     ) -> Self {
         let mempool_provider = Arc::new(providers.mempool);
