use alloy_consensus::transaction::Recovered;
use alloy_consensus::{Transaction, transaction::SignerRecoverable};
use alloy_primitives::{B256, Bytes};
use alloy_provider::{Network, Provider as AlloyProvider, network::eip2718::Decodable2718};
use jsonrpsee::{
    core::{RpcResult, async_trait},
    proc_macros::rpc,
};
use op_alloy_consensus::OpTxEnvelope;
use reth_rpc_eth_types::EthApiError;
use std::marker::PhantomData;
use std::time::{SystemTime, UNIX_EPOCH};
use tips_audit::{BundleEvent, BundleEventPublisher};
use tips_core::{Bundle, BundleHash, BundleWithMetadata, CancelBundle};
use tracing::{info, warn};

use crate::queue::QueuePublisher;
use crate::validation::{AccountInfoLookup, L1BlockInfoLookup, validate_bundle, validate_tx};

#[rpc(server, namespace = "eth")]
pub trait IngressApi {
    /// `eth_sendBundle` can be used to send your bundles to the builder.
    #[method(name = "sendBundle")]
    async fn send_bundle(&self, bundle: Bundle) -> RpcResult<BundleHash>;

    /// `eth_cancelBundle` is used to prevent a submitted bundle from being included on-chain.
    #[method(name = "cancelBundle")]
    async fn cancel_bundle(&self, request: CancelBundle) -> RpcResult<()>;

    /// Handler for: `eth_sendRawTransaction`
    #[method(name = "sendRawTransaction")]
    async fn send_raw_transaction(&self, tx: Bytes) -> RpcResult<B256>;
}

<<<<<<< HEAD
pub struct IngressService<Queue, Provider, N = op_alloy_network::Optimism>
where
    Provider: AccountInfoLookup + L1BlockInfoLookup + AlloyProvider<N>,
    N: Network,
{
    provider: Provider,
=======
pub struct IngressService<Queue, Audit> {
    provider: RootProvider<Optimism>,
>>>>>>> 4079b167
    dual_write_mempool: bool,
    bundle_queue: Queue,
    audit_publisher: Audit,
    send_transaction_default_lifetime_seconds: u64,
    _phantom: PhantomData<N>,
}

<<<<<<< HEAD
impl<Queue, Provider, N> IngressService<Queue, Provider, N>
where
    Provider: AccountInfoLookup + L1BlockInfoLookup + AlloyProvider<N>,
    N: Network,
{
=======
impl<Queue, Audit> IngressService<Queue, Audit> {
>>>>>>> 4079b167
    pub fn new(
        provider: Provider,
        dual_write_mempool: bool,
        queue: Queue,
        audit_publisher: Audit,
        send_transaction_default_lifetime_seconds: u64,
    ) -> Self {
        Self {
            provider,
            dual_write_mempool,
            bundle_queue: queue,
            audit_publisher,
            send_transaction_default_lifetime_seconds,
            _phantom: PhantomData,
        }
    }
}

#[async_trait]
<<<<<<< HEAD
impl<Queue, Provider, N> IngressApiServer for IngressService<Queue, Provider, N>
where
    Queue: QueuePublisher + Sync + Send + 'static,
    Provider: AccountInfoLookup + L1BlockInfoLookup + AlloyProvider<N> + Sync + Send + 'static,
    N: Network,
=======
impl<Queue, Audit> IngressApiServer for IngressService<Queue, Audit>
where
    Queue: QueuePublisher + Sync + Send + 'static,
    Audit: BundleEventPublisher + Sync + Send + 'static,
>>>>>>> 4079b167
{
    async fn send_bundle(&self, bundle: Bundle) -> RpcResult<BundleHash> {
        let bundle_with_metadata = self.validate_bundle(bundle).await?;

        let bundle_hash = bundle_with_metadata.bundle_hash();
        if let Err(e) = self
            .bundle_queue
            .publish(&bundle_with_metadata, &bundle_hash)
            .await
        {
            warn!(message = "Failed to publish bundle to queue", bundle_hash = %bundle_hash, error = %e);
            return Err(EthApiError::InvalidParams("Failed to queue bundle".into()).into_rpc_err());
        }

        info!(
            message = "queued bundle",
            bundle_hash = %bundle_hash,
            tx_count = bundle_with_metadata.transactions().len(),
        );

        let audit_event = BundleEvent::Received {
            bundle_id: *bundle_with_metadata.uuid(),
            bundle: bundle_with_metadata.bundle().clone(),
        };
        if let Err(e) = self.audit_publisher.publish(audit_event).await {
            warn!(message = "Failed to publish audit event", bundle_id = %bundle_with_metadata.uuid(), error = %e);
        }

        Ok(BundleHash { bundle_hash })
    }

    async fn cancel_bundle(&self, _request: CancelBundle) -> RpcResult<()> {
        warn!(
            message = "TODO: implement cancel_bundle",
            method = "cancel_bundle"
        );
        todo!("implement cancel_bundle")
    }

    async fn send_raw_transaction(&self, data: Bytes) -> RpcResult<B256> {
        let transaction = self.validate_tx(&data).await?;

        let expiry_timestamp = SystemTime::now()
            .duration_since(UNIX_EPOCH)
            .unwrap()
            .as_secs()
            + self.send_transaction_default_lifetime_seconds;

        let bundle = Bundle {
            txs: vec![data.clone()],
            max_timestamp: Some(expiry_timestamp),
            reverting_tx_hashes: vec![transaction.tx_hash()],
            ..Default::default()
        };

        let bundle_with_metadata = BundleWithMetadata::load(bundle)
            .map_err(|e| EthApiError::InvalidParams(e.to_string()).into_rpc_err())?;
        let bundle_hash = bundle_with_metadata.bundle_hash();

        if let Err(e) = self
            .bundle_queue
            .publish(&bundle_with_metadata, &bundle_hash)
            .await
        {
            warn!(message = "Failed to publish Queue::enqueue_bundle", bundle_hash = %bundle_hash, error = %e);
        }

        info!(message="queued singleton bundle", txn_hash=%transaction.tx_hash());

        if self.dual_write_mempool {
            let response = self
                .provider
                .send_raw_transaction(data.iter().as_slice())
                .await;

            match response {
                Ok(_) => {
                    info!(message = "sent transaction to the mempool", hash=%transaction.tx_hash());
                }
                Err(e) => {
                    warn!(
                        message = "Failed to send raw transaction to mempool",
                        error = %e
                    );
                }
            }
        }

        let audit_event = BundleEvent::Received {
            bundle_id: *bundle_with_metadata.uuid(),
            bundle: bundle_with_metadata.bundle().clone(),
        };
        if let Err(e) = self.audit_publisher.publish(audit_event).await {
            warn!(message = "Failed to publish audit event", bundle_id = %bundle_with_metadata.uuid(), error = %e);
        }

        Ok(transaction.tx_hash())
    }
}

<<<<<<< HEAD
impl<Queue, Provider, N> IngressService<Queue, Provider, N>
where
    Queue: QueuePublisher + Sync + Send + 'static,
    Provider: AccountInfoLookup + L1BlockInfoLookup + AlloyProvider<N> + Sync + Send + 'static,
    N: Network,
=======
impl<Queue, Audit> IngressService<Queue, Audit>
where
    Queue: QueuePublisher + Sync + Send + 'static,
    Audit: BundleEventPublisher + Sync + Send + 'static,
>>>>>>> 4079b167
{
    async fn validate_tx(&self, data: &Bytes) -> RpcResult<Recovered<OpTxEnvelope>> {
        if data.is_empty() {
            return Err(EthApiError::EmptyRawTransactionData.into_rpc_err());
        }

        let envelope = OpTxEnvelope::decode_2718_exact(data.iter().as_slice())
            .map_err(|_| EthApiError::FailedToDecodeSignedTransaction.into_rpc_err())?;

        let transaction = envelope
            .clone()
            .try_into_recovered()
            .map_err(|_| EthApiError::FailedToDecodeSignedTransaction.into_rpc_err())?;

        let mut l1_block_info = self.provider.fetch_l1_block_info().await?;
        let account = self
            .provider
            .fetch_account_info(transaction.signer())
            .await?;
        validate_tx(account, &transaction, data, &mut l1_block_info).await?;

        Ok(transaction)
    }

    async fn validate_bundle(&self, bundle: Bundle) -> RpcResult<BundleWithMetadata> {
        if bundle.txs.is_empty() {
            return Err(
                EthApiError::InvalidParams("Bundle cannot have empty transactions".into())
                    .into_rpc_err(),
            );
        }

        let bundle_with_metadata = BundleWithMetadata::load(bundle.clone())
            .map_err(|e| EthApiError::InvalidParams(e.to_string()).into_rpc_err())?;
        let tx_hashes = bundle_with_metadata.txn_hashes();

        let mut total_gas = 0u64;
        for tx_data in &bundle.txs {
            let transaction = self.validate_tx(tx_data).await?;
            total_gas = total_gas.saturating_add(transaction.gas_limit());
        }
        validate_bundle(&bundle, total_gas, tx_hashes)?;

        Ok(bundle_with_metadata)
    }
}<|MERGE_RESOLUTION|>--- conflicted
+++ resolved
@@ -32,17 +32,12 @@
     async fn send_raw_transaction(&self, tx: Bytes) -> RpcResult<B256>;
 }
 
-<<<<<<< HEAD
-pub struct IngressService<Queue, Provider, N = op_alloy_network::Optimism>
+pub struct IngressService<Queue, Audit, Provider, N = op_alloy_network::Optimism>
 where
     Provider: AccountInfoLookup + L1BlockInfoLookup + AlloyProvider<N>,
     N: Network,
 {
     provider: Provider,
-=======
-pub struct IngressService<Queue, Audit> {
-    provider: RootProvider<Optimism>,
->>>>>>> 4079b167
     dual_write_mempool: bool,
     bundle_queue: Queue,
     audit_publisher: Audit,
@@ -50,15 +45,11 @@
     _phantom: PhantomData<N>,
 }
 
-<<<<<<< HEAD
-impl<Queue, Provider, N> IngressService<Queue, Provider, N>
+impl<Queue, Audit, Provider, N> IngressService<Queue, Audit, Provider, N>
 where
     Provider: AccountInfoLookup + L1BlockInfoLookup + AlloyProvider<N>,
     N: Network,
 {
-=======
-impl<Queue, Audit> IngressService<Queue, Audit> {
->>>>>>> 4079b167
     pub fn new(
         provider: Provider,
         dual_write_mempool: bool,
@@ -78,18 +69,12 @@
 }
 
 #[async_trait]
-<<<<<<< HEAD
-impl<Queue, Provider, N> IngressApiServer for IngressService<Queue, Provider, N>
-where
-    Queue: QueuePublisher + Sync + Send + 'static,
-    Provider: AccountInfoLookup + L1BlockInfoLookup + AlloyProvider<N> + Sync + Send + 'static,
-    N: Network,
-=======
-impl<Queue, Audit> IngressApiServer for IngressService<Queue, Audit>
+impl<Queue, Audit, Provider, N> IngressApiServer for IngressService<Queue, Audit, Provider, N>
 where
     Queue: QueuePublisher + Sync + Send + 'static,
     Audit: BundleEventPublisher + Sync + Send + 'static,
->>>>>>> 4079b167
+    Provider: AccountInfoLookup + L1BlockInfoLookup + AlloyProvider<N> + Sync + Send + 'static,
+    N: Network, 
 {
     async fn send_bundle(&self, bundle: Bundle) -> RpcResult<BundleHash> {
         let bundle_with_metadata = self.validate_bundle(bundle).await?;
@@ -190,18 +175,12 @@
     }
 }
 
-<<<<<<< HEAD
-impl<Queue, Provider, N> IngressService<Queue, Provider, N>
+impl<Queue, Audit, Provider, N> IngressService<Queue, Audit, Provider, N>
 where
     Queue: QueuePublisher + Sync + Send + 'static,
+    Audit: BundleEventPublisher + Sync + Send + 'static,
     Provider: AccountInfoLookup + L1BlockInfoLookup + AlloyProvider<N> + Sync + Send + 'static,
     N: Network,
-=======
-impl<Queue, Audit> IngressService<Queue, Audit>
-where
-    Queue: QueuePublisher + Sync + Send + 'static,
-    Audit: BundleEventPublisher + Sync + Send + 'static,
->>>>>>> 4079b167
 {
     async fn validate_tx(&self, data: &Bytes) -> RpcResult<Recovered<OpTxEnvelope>> {
         if data.is_empty() {
