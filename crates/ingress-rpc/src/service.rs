use alloy_consensus::transaction::Recovered;
use alloy_consensus::{Transaction, transaction::SignerRecoverable};
use alloy_primitives::{B256, Bytes};
use alloy_provider::{Provider, RootProvider, network::eip2718::Decodable2718};
use jsonrpsee::{
    core::{RpcResult, async_trait},
    proc_macros::rpc,
};
use op_alloy_consensus::OpTxEnvelope;
use op_alloy_network::Optimism;
use reth_rpc_eth_types::EthApiError;
use std::time::{SystemTime, UNIX_EPOCH};
use tips_audit::BundleEvent;
use tips_core::types::ParsedBundle;
use tips_core::{
    AcceptedBundle, Bundle, BundleExtensions, BundleHash, CancelBundle, MeterBundleResponse,
    user_ops_types::{SendUserOperationResponse, UserOperationRequest},
};
use tokio::sync::{broadcast, mpsc};
use tokio::time::{Duration, Instant, timeout};
use tracing::{info, warn};

use crate::metrics::{Metrics, record_histogram};
use crate::queue::QueuePublisher;
use crate::validation::validate_bundle;
use crate::{Config, TxSubmissionMethod};
use account_abstraction_core::types::{SendUserOperationResponse, UserOperationRequest};
use account_abstraction_core::{AccountAbstractionService, AccountAbstractionServiceImpl};
use std::sync::Arc;

#[rpc(server, namespace = "eth")]
pub trait IngressApi {
    /// `eth_sendBundle` can be used to send your bundles to the builder.
    #[method(name = "sendBundle")]
    async fn send_bundle(&self, bundle: Bundle) -> RpcResult<BundleHash>;

    /// `eth_cancelBundle` is used to prevent a submitted bundle from being included on-chain.
    #[method(name = "cancelBundle")]
    async fn cancel_bundle(&self, request: CancelBundle) -> RpcResult<()>;

    /// Handler for: `eth_sendRawTransaction`
    #[method(name = "sendRawTransaction")]
    async fn send_raw_transaction(&self, tx: Bytes) -> RpcResult<B256>;

    /// Handler for: `eth_sendUserOperation`
    #[method(name = "sendUserOperation")]
    async fn send_user_operation(
        &self,
        user_operation: UserOperationRequest,
    ) -> RpcResult<SendUserOperationResponse>;
}

pub struct IngressService<Queue> {
    provider: Arc<RootProvider<Optimism>>,
    simulation_provider: Arc<RootProvider<Optimism>>,
    account_abstraction_service: AccountAbstractionServiceImpl,
    tx_submission_method: TxSubmissionMethod,
    bundle_queue: Queue,
    audit_channel: mpsc::UnboundedSender<BundleEvent>,
    send_transaction_default_lifetime_seconds: u64,
    metrics: Metrics,
    block_time_milliseconds: u64,
    meter_bundle_timeout_ms: u64,
    builder_tx: broadcast::Sender<MeterBundleResponse>,
}

impl<Queue> IngressService<Queue> {
    pub fn new(
        provider: RootProvider<Optimism>,
        simulation_provider: RootProvider<Optimism>,
        queue: Queue,
        audit_channel: mpsc::UnboundedSender<BundleEvent>,
        builder_tx: broadcast::Sender<MeterBundleResponse>,
        config: Config,
    ) -> Self {
        let provider = Arc::new(provider);
        let simulation_provider = Arc::new(simulation_provider);
        let account_abstraction_service: AccountAbstractionServiceImpl =
            AccountAbstractionServiceImpl::new(
                simulation_provider.clone(),
                config.validate_user_operation_timeout_ms,
            );
        Self {
            provider,
            simulation_provider,
            account_abstraction_service: account_abstraction_service,
            tx_submission_method: config.tx_submission_method,
            bundle_queue: queue,
            audit_channel,
            send_transaction_default_lifetime_seconds: config
                .send_transaction_default_lifetime_seconds,
            metrics: Metrics::default(),
            block_time_milliseconds: config.block_time_milliseconds,
            meter_bundle_timeout_ms: config.meter_bundle_timeout_ms,
            builder_tx,
        }
    }
}

#[async_trait]
impl<Queue> IngressApiServer for IngressService<Queue>
where
    Queue: QueuePublisher + Sync + Send + 'static,
{
    async fn send_bundle(&self, bundle: Bundle) -> RpcResult<BundleHash> {
        // validate the bundle and consume the `bundle` to get an `AcceptedBundle`
        self.validate_bundle(&bundle).await?;
        let parsed_bundle: ParsedBundle = bundle
            .clone()
            .try_into()
            .map_err(|e: String| EthApiError::InvalidParams(e).into_rpc_err())?;
        let bundle_hash = &parsed_bundle.bundle_hash();
        let meter_bundle_response = self.meter_bundle(&bundle, bundle_hash).await?;
        let accepted_bundle = AcceptedBundle::new(parsed_bundle, meter_bundle_response.clone());

        // asynchronously send the meter bundle response to the builder
        self.builder_tx
            .send(meter_bundle_response)
            .map_err(|e| EthApiError::InvalidParams(e.to_string()).into_rpc_err())?;

        // publish the bundle to the queue
        if let Err(e) = self
            .bundle_queue
            .publish(&accepted_bundle, bundle_hash)
            .await
        {
            warn!(message = "Failed to publish bundle to queue", bundle_hash = %bundle_hash, error = %e);
            return Err(EthApiError::InvalidParams("Failed to queue bundle".into()).into_rpc_err());
        }

        info!(
            message = "queued bundle",
            bundle_hash = %bundle_hash,
        );

        // asynchronously send the audit event to the audit channel
        let audit_event = BundleEvent::Received {
            bundle_id: *accepted_bundle.uuid(),
            bundle: Box::new(accepted_bundle.clone()),
        };
        if let Err(e) = self.audit_channel.send(audit_event) {
            warn!(message = "Failed to send audit event", error = %e);
            return Err(
                EthApiError::InvalidParams("Failed to send audit event".into()).into_rpc_err(),
            );
        }

        Ok(BundleHash {
            bundle_hash: *bundle_hash,
        })
    }

    async fn cancel_bundle(&self, _request: CancelBundle) -> RpcResult<()> {
        warn!(
            message = "TODO: implement cancel_bundle",
            method = "cancel_bundle"
        );
        todo!("implement cancel_bundle")
    }

    async fn send_raw_transaction(&self, data: Bytes) -> RpcResult<B256> {
        let start = Instant::now();
        let transaction = self.get_tx(&data).await?;

        let send_to_kafka = matches!(
            self.tx_submission_method,
            TxSubmissionMethod::Kafka | TxSubmissionMethod::MempoolAndKafka
        );
        let send_to_mempool = matches!(
            self.tx_submission_method,
            TxSubmissionMethod::Mempool | TxSubmissionMethod::MempoolAndKafka
        );

        let expiry_timestamp = SystemTime::now()
            .duration_since(UNIX_EPOCH)
            .unwrap()
            .as_secs()
            + self.send_transaction_default_lifetime_seconds;

        let bundle = Bundle {
            txs: vec![data.clone()],
            max_timestamp: Some(expiry_timestamp),
            reverting_tx_hashes: vec![transaction.tx_hash()],
            ..Default::default()
        };
        let parsed_bundle: ParsedBundle = bundle
            .clone()
            .try_into()
            .map_err(|e: String| EthApiError::InvalidParams(e).into_rpc_err())?;

        let bundle_hash = &parsed_bundle.bundle_hash();
        let meter_bundle_response = self.meter_bundle(&bundle, bundle_hash).await?;

        let accepted_bundle = AcceptedBundle::new(parsed_bundle, meter_bundle_response.clone());

        self.builder_tx
            .send(meter_bundle_response)
            .map_err(|e| EthApiError::InvalidParams(e.to_string()).into_rpc_err())?;

        if send_to_kafka {
            if let Err(e) = self
                .bundle_queue
                .publish(&accepted_bundle, bundle_hash)
                .await
            {
                warn!(message = "Failed to publish Queue::enqueue_bundle", bundle_hash = %bundle_hash, error = %e);
            }

            info!(message="queued singleton bundle", txn_hash=%transaction.tx_hash());
        }

        if send_to_mempool {
            let response = self
                .provider
                .send_raw_transaction(data.iter().as_slice())
                .await;
            match response {
                Ok(_) => {
                    info!(message = "sent transaction to the mempool", hash=%transaction.tx_hash());
                }
                Err(e) => {
                    warn!(message = "Failed to send raw transaction to mempool", error = %e);
                }
            }
        }

        let audit_event = BundleEvent::Received {
            bundle_id: *accepted_bundle.uuid(),
            bundle: accepted_bundle.clone().into(),
        };
        if let Err(e) = self.audit_channel.send(audit_event) {
            warn!(message = "Failed to send audit event", error = %e);
        }

        self.metrics
            .send_raw_transaction_duration
            .record(start.elapsed().as_secs_f64());

        Ok(transaction.tx_hash())
    }

    async fn send_user_operation(
        &self,
        user_operation: UserOperationRequest,
    ) -> RpcResult<SendUserOperationResponse> {
        dbg!(&user_operation);

        // STEPS:
        // 1. Reputation Service Validate
        // 2. Base Node Validate User Operation
<<<<<<< HEAD
       let _= self.account_abstraction_service
            .validate_user_operation(user_operation).await?;
=======
>>>>>>> 6fd48f54
        // 3. Send to Kafka
        // Send Hash
        // todo!("not yet implemented send_user_operation");
        todo!("not yet implemented send_user_operation");
    }
}

impl<Queue> IngressService<Queue>
where
    Queue: QueuePublisher + Sync + Send + 'static,
{
    async fn get_tx(&self, data: &Bytes) -> RpcResult<Recovered<OpTxEnvelope>> {
        if data.is_empty() {
            return Err(EthApiError::EmptyRawTransactionData.into_rpc_err());
        }

        let envelope = OpTxEnvelope::decode_2718_exact(data.iter().as_slice())
            .map_err(|_| EthApiError::FailedToDecodeSignedTransaction.into_rpc_err())?;

        let transaction = envelope
            .clone()
            .try_into_recovered()
            .map_err(|_| EthApiError::FailedToDecodeSignedTransaction.into_rpc_err())?;
        Ok(transaction)
    }

    async fn validate_bundle(&self, bundle: &Bundle) -> RpcResult<()> {
        let start = Instant::now();
        if bundle.txs.is_empty() {
            return Err(
                EthApiError::InvalidParams("Bundle cannot have empty transactions".into())
                    .into_rpc_err(),
            );
        }

        let mut total_gas = 0u64;
        let mut tx_hashes = Vec::new();
        for tx_data in &bundle.txs {
            let transaction = self.get_tx(tx_data).await?;
            total_gas = total_gas.saturating_add(transaction.gas_limit());
            tx_hashes.push(transaction.tx_hash());
        }
        validate_bundle(bundle, total_gas, tx_hashes)?;

        self.metrics
            .validate_bundle_duration
            .record(start.elapsed().as_secs_f64());
        Ok(())
    }

    /// `meter_bundle` is used to determine how long a bundle will take to execute. A bundle that
    /// is within `block_time_milliseconds` will return the `MeterBundleResponse` that can be passed along
    /// to the builder.
    async fn meter_bundle(
        &self,
        bundle: &Bundle,
        bundle_hash: &B256,
    ) -> RpcResult<MeterBundleResponse> {
        let start = Instant::now();
        let timeout_duration = Duration::from_millis(self.meter_bundle_timeout_ms);

        // The future we await has the nested type:
        // Result<
        //   RpcResult<MeterBundleResponse>, // 1. The inner operation's result
        //   tokio::time::error::Elapsed     // 2. The outer timeout's result
        // >
        let res: MeterBundleResponse = timeout(
            timeout_duration,
            self.simulation_provider
                .client()
                .request("base_meterBundle", (bundle,)),
        )
        .await
        .map_err(|_| {
            warn!(message = "Timed out on requesting metering", bundle_hash = %bundle_hash);
            EthApiError::InvalidParams("Timeout on requesting metering".into()).into_rpc_err()
        })?
        .map_err(|e| EthApiError::InvalidParams(e.to_string()).into_rpc_err())?;

        record_histogram(start.elapsed(), "base_meterBundle".to_string());

        // we can save some builder payload building computation by not including bundles
        // that we know will take longer than the block time to execute
        let total_execution_time = (res.total_execution_time_us / 1_000) as u64;
        if total_execution_time > self.block_time_milliseconds {
            return Err(
                EthApiError::InvalidParams("Bundle simulation took too long".into()).into_rpc_err(),
            );
        }
        Ok(res)
    }
}

#[cfg(test)]
mod tests {
    use super::*;
    use tips_core::test_utils::create_test_meter_bundle_response;

    #[tokio::test]
    async fn test_timeout_logic() {
        let timeout_duration = Duration::from_millis(100);

        // Test a future that takes longer than the timeout
        let slow_future = async {
            tokio::time::sleep(Duration::from_millis(200)).await;
            Ok::<MeterBundleResponse, anyhow::Error>(create_test_meter_bundle_response())
        };

        let result = timeout(timeout_duration, slow_future)
            .await
            .map_err(|_| {
                EthApiError::InvalidParams("Timeout on requesting metering".into()).into_rpc_err()
            })
            .map_err(|e| e.to_string());

        assert!(result.is_err());
        let error_string = format!("{:?}", result.unwrap_err());
        assert!(error_string.contains("Timeout on requesting metering"));
    }

    #[tokio::test]
    async fn test_timeout_logic_success() {
        let timeout_duration = Duration::from_millis(200);

        // Test a future that completes within the timeout
        let fast_future = async {
            tokio::time::sleep(Duration::from_millis(50)).await;
            Ok::<MeterBundleResponse, anyhow::Error>(create_test_meter_bundle_response())
        };

        let result = timeout(timeout_duration, fast_future)
            .await
            .map_err(|_| {
                EthApiError::InvalidParams("Timeout on requesting metering".into()).into_rpc_err()
            })
            .map_err(|e| e.to_string());

        assert!(result.is_ok());
        // we're assumging that `base_meterBundle` will not error hence the second unwrap
        let res = result.unwrap().unwrap();
        assert_eq!(res, create_test_meter_bundle_response());
    }
}<|MERGE_RESOLUTION|>--- conflicted
+++ resolved
@@ -248,11 +248,8 @@
         // STEPS:
         // 1. Reputation Service Validate
         // 2. Base Node Validate User Operation
-<<<<<<< HEAD
        let _= self.account_abstraction_service
             .validate_user_operation(user_operation).await?;
-=======
->>>>>>> 6fd48f54
         // 3. Send to Kafka
         // Send Hash
         // todo!("not yet implemented send_user_operation");
