--- conflicted
+++ resolved
@@ -138,11 +138,6 @@
     )]
     pub max_buffered_meter_bundle_responses: usize,
 
-<<<<<<< HEAD
-    /// Enable backrun bundle submission to op-rbuilder
-    #[arg(long, env = "TIPS_INGRESS_BACKRUN_ENABLED", default_value = "false")]
-    pub backrun_enabled: bool,
-=======
     /// Address to bind the health check server to
     #[arg(
         long,
@@ -150,7 +145,10 @@
         default_value = "0.0.0.0:8081"
     )]
     pub health_check_addr: SocketAddr,
->>>>>>> 6fd48f54
+
+    /// Enable backrun bundle submission to op-rbuilder
+    #[arg(long, env = "TIPS_INGRESS_BACKRUN_ENABLED", default_value = "false")]
+    pub backrun_enabled: bool,
 }
 
 pub fn connect_ingress_to_builder(
