--- conflicted
+++ resolved
@@ -1,14 +1,9 @@
 use crate::entrypoints::{v06, v07, version::EntryPointVersion};
-<<<<<<< HEAD
 use alloy_primitives::{Address, B256, ChainId, FixedBytes, U256};
-=======
-use alloy_primitives::{Address, B256, ChainId, U256};
->>>>>>> 7d8934ef
 use alloy_rpc_types::erc4337;
 pub use alloy_rpc_types::erc4337::SendUserOperationResponse;
 use anyhow::Result;
 use serde::{Deserialize, Serialize};
-<<<<<<< HEAD
 
 #[derive(Debug, Clone, Serialize, Deserialize, PartialEq, Eq)]
 #[serde(untagged)]
@@ -24,8 +19,6 @@
             VersionedUserOperation::PackedUserOperation(op) => op.max_fee_per_gas,
         }
     }
-=======
->>>>>>> 7d8934ef
 
     pub fn max_priority_fee_per_gas(&self) -> U256 {
         match self {
@@ -34,16 +27,8 @@
         }
     }
 }
+
 #[derive(Debug, Clone, Serialize, Deserialize, PartialEq, Eq)]
-<<<<<<< HEAD
-=======
-#[serde(untagged)]
-pub enum VersionedUserOperation {
-    UserOperation(erc4337::UserOperation),
-    PackedUserOperation(erc4337::PackedUserOperation),
-}
-#[derive(Debug, Clone, Serialize, Deserialize, PartialEq, Eq)]
->>>>>>> 7d8934ef
 pub struct UserOperationRequest {
     pub user_operation: VersionedUserOperation,
     pub entry_point: Address,
@@ -139,7 +124,6 @@
     pub stake_info: EntityStakeInfo,
 }
 
-<<<<<<< HEAD
 pub type UserOpHash = FixedBytes<32>;
 
 #[derive(Eq, PartialEq, Clone, Debug)]
@@ -150,12 +134,10 @@
 
 impl PoolOperation {
     pub fn should_replace(&self, other: &PoolOperation) -> bool {
-        self.operation.max_fee_per_gas() > other.operation.max_fee_per_gas()    
-    }
-}
-
-=======
->>>>>>> 7d8934ef
+        self.operation.max_fee_per_gas() > other.operation.max_fee_per_gas()
+    }
+}
+
 // Tests
 #[cfg(test)]
 mod tests {
